organization in ThisBuild := "io.circe"

crossScalaVersions in ThisBuild := Seq("2.12.12", "2.13.4")
scalaVersion in ThisBuild := crossScalaVersions.value.last

githubWorkflowJavaVersions in ThisBuild := Seq("adopt@1.8")
githubWorkflowPublishTargetBranches in ThisBuild := Nil
githubWorkflowJobSetup in ThisBuild := {
  githubWorkflowJobSetup.in(ThisBuild).value.toList.map {
    case step @ WorkflowStep.Use("actions", "checkout", "v2", _, _, _, _, _) =>
      step.copy(params = step.params.updated("submodules", "recursive"))
    case other => other
  }
}
githubWorkflowBuild in ThisBuild := Seq(
  WorkflowStep.Sbt(
    List(
      "clean",
      "coverage",
      "scalastyle",
      "scalafmtCheckAll",
      "scalafmtSbtCheck",
      "test",
      "coverageReport"
    ),
    id = None,
    name = Some("Test")
  ),
  WorkflowStep.Use(
    "codecov",
    "codecov-action",
    "v1"
  )
)

<<<<<<< HEAD
val catsVersion = "2.3.1"
val circeVersion = "0.14.0-M3"
=======
val catsVersion = "2.3.0"
val circeVersion = "0.14.1"
>>>>>>> 34d3a00e
val scalaMetaVersion = "4.4.2"

val commonSettings = Seq(
  libraryDependencies ++= Seq(
    "io.circe" %% "circe-jawn" % circeVersion % Test,
    "io.circe" %% "circe-generic" % circeVersion % Test,
    "io.circe" %% "circe-literal" % circeVersion % Test,
    "org.scalameta" %% "munit-scalacheck" % "0.7.20" % Test
  ),
  scalacOptions ++= Seq("-target:jvm-1.8", "-Ywarn-unused:imports") ++ {
    CrossVersion.partialVersion(scalaVersion.value) match {
      case Some((2, n)) if n >= 13 => Seq("-Ymacro-annotations")
      case _                       => Seq("-Ypartial-unification")
    }
  },
  testFrameworks += new TestFramework("munit.Framework"),
  addCompilerPlugin(("org.typelevel" %% "kind-projector" % "0.11.2").cross(CrossVersion.full))
)

lazy val root =
  project.in(file(".")).settings(commonSettings).aggregate(schema, gen, validation).dependsOn(schema, gen, validation)

lazy val schema = project
  .settings(moduleName := "circe-schema")
  .settings(commonSettings)
  .settings(
    libraryDependencies ++= Seq(
      "io.circe" %% "circe-core" % circeVersion,
      "io.circe" %% "circe-pointer" % circeVersion,
      "org.typelevel" %% "cats-core" % catsVersion
    )
  )

lazy val gen = project
  .settings(moduleName := "circe-schema-gen")
  .settings(commonSettings)
  .settings(
    libraryDependencies ++= Seq(
      "org.scalameta" %% "scalameta" % scalaMetaVersion
    )
  )
  .dependsOn(schema)

lazy val validation =
  project
    .settings(
      moduleName := "circe-schema-validation",
      libraryDependencies ++= Seq("io.circe" %% "circe-parser" % circeVersion)
    )
    .settings(commonSettings)
    .dependsOn(schema)<|MERGE_RESOLUTION|>--- conflicted
+++ resolved
@@ -33,13 +33,8 @@
   )
 )
 
-<<<<<<< HEAD
-val catsVersion = "2.3.1"
-val circeVersion = "0.14.0-M3"
-=======
 val catsVersion = "2.3.0"
 val circeVersion = "0.14.1"
->>>>>>> 34d3a00e
 val scalaMetaVersion = "4.4.2"
 
 val commonSettings = Seq(
