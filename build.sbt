organization in ThisBuild := "io.circe"

crossScalaVersions in ThisBuild := Seq("2.12.12", "2.13.4")
scalaVersion in ThisBuild := crossScalaVersions.value.last

githubWorkflowJavaVersions in ThisBuild := Seq("adopt@1.8")
githubWorkflowPublishTargetBranches in ThisBuild := Nil
githubWorkflowJobSetup in ThisBuild := {
  githubWorkflowJobSetup.in(ThisBuild).value.toList.map {
    case step @ WorkflowStep.Use("actions", "checkout", "v2", _, _, _, _, _) =>
      step.copy(params = step.params.updated("submodules", "recursive"))
    case other => other
  }
}
githubWorkflowBuild in ThisBuild := Seq(
  WorkflowStep.Sbt(
    List(
      "clean",
      "coverage",
      "scalastyle",
      "scalafmtCheckAll",
      "scalafmtSbtCheck",
      "test",
      "coverageReport"
    ),
    id = None,
    name = Some("Test")
  ),
  WorkflowStep.Use(
    "codecov",
    "codecov-action",
    "v1"
  )
)

val catsVersion = "2.3.0"
<<<<<<< HEAD
val circeVersion = "0.14.0-M3"
val scalaMetaVersion = "4.4.21"
=======
val circeVersion = "0.14.1"
val scalaMetaVersion = "4.4.2"
>>>>>>> 34d3a00e

val commonSettings = Seq(
  libraryDependencies ++= Seq(
    "io.circe" %% "circe-jawn" % circeVersion % Test,
    "io.circe" %% "circe-generic" % circeVersion % Test,
    "io.circe" %% "circe-literal" % circeVersion % Test,
    "org.scalameta" %% "munit-scalacheck" % "0.7.20" % Test
  ),
  scalacOptions ++= Seq("-target:jvm-1.8", "-Ywarn-unused:imports") ++ {
    CrossVersion.partialVersion(scalaVersion.value) match {
      case Some((2, n)) if n >= 13 => Seq("-Ymacro-annotations")
      case _                       => Seq("-Ypartial-unification")
    }
  },
  testFrameworks += new TestFramework("munit.Framework"),
  addCompilerPlugin(("org.typelevel" %% "kind-projector" % "0.11.2").cross(CrossVersion.full))
)

lazy val root =
  project.in(file(".")).settings(commonSettings).aggregate(schema, gen, validation).dependsOn(schema, gen, validation)

lazy val schema = project
  .settings(moduleName := "circe-schema")
  .settings(commonSettings)
  .settings(
    libraryDependencies ++= Seq(
      "io.circe" %% "circe-core" % circeVersion,
      "io.circe" %% "circe-pointer" % circeVersion,
      "org.typelevel" %% "cats-core" % catsVersion
    )
  )

lazy val gen = project
  .settings(moduleName := "circe-schema-gen")
  .settings(commonSettings)
  .settings(
    libraryDependencies ++= Seq(
      "org.scalameta" %% "scalameta" % scalaMetaVersion
    )
  )
  .dependsOn(schema)

lazy val validation =
  project
    .settings(
      moduleName := "circe-schema-validation",
      libraryDependencies ++= Seq("io.circe" %% "circe-parser" % circeVersion)
    )
    .settings(commonSettings)
    .dependsOn(schema)<|MERGE_RESOLUTION|>--- conflicted
+++ resolved
@@ -34,13 +34,8 @@
 )
 
 val catsVersion = "2.3.0"
-<<<<<<< HEAD
-val circeVersion = "0.14.0-M3"
-val scalaMetaVersion = "4.4.21"
-=======
 val circeVersion = "0.14.1"
 val scalaMetaVersion = "4.4.2"
->>>>>>> 34d3a00e
 
 val commonSettings = Seq(
   libraryDependencies ++= Seq(
